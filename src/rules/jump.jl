--- conflicted
+++ resolved
@@ -45,13 +45,7 @@
     jumpdest, is_inbounds = inbounds(jump .+ cellindex, gridsize(data), RemoveOverflow())
 
     # Update spotted cell if it's on the grid
-<<<<<<< HEAD
-    if is_inbounds
-        @inbounds data[W][jumpdest...] += state
-    end
-=======
     is_inbounds && @inbounds add!(data[W], state, jumpdest...)
->>>>>>> b2312bfd
 
     return state
 end