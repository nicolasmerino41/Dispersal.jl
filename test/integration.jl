--- conflicted
+++ resolved
@@ -120,13 +120,7 @@
 
     @testset "inwards population dispersal fills the grid where reachable suitable" begin
         global hood = DispersalKernel(; f=(d,a)->1.0, radius=r)
-<<<<<<< HEAD
         global inwards = InwardsPopulationDispersal(neighborhood=hood)
-=======
-        global inwards = InwardsPopulationDispersal(neighborhood=hood, fraction=(2r+1)^2)
-
-        # As models
->>>>>>> e49dd289
         global model = Models(inwards, suitmask)
         global output = ArrayOutput(init, 3)
         sim!(output, model, init; tstop=3)
