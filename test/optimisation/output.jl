<<<<<<< HEAD
using DynamicGrids, Dispersal, Test, Colors, FieldDefaults
import DynamicGrids: grid2image, SimData
=======
using DynamicGrids, Dispersal, Test, Colors
import DynamicGrids: grid2image
>>>>>>> b2312bfd

init =  [1.0  1.0  0.5
         0.0  0.0  0.0
         0.0  0.0  0.0]

regionlookup = [1  2  3
                1  2  3
                2  2  0]

occurance = Bool[0  1  0
                 1  0  1
                 1  1  0]

start = 1
detectionthreshold = 0.0
framesperstep = 2
objective = RegionObjective(detectionthreshold, regionlookup, occurance, framesperstep, start)

@testset "region output works" begin
    rule = ExactExponentialGrowth(intrinsicrate = log(2.0))
    output = RegionOutput(init; objective=objective, tspan=1:5)
    sim!(output, rule)
end

@testset "image processor colors regions by fit" begin
    image = [RGB24(0.2,0.2,0.2)  RGB24(1.0,1.0,1.0)  RGB24(0.5,0.5,0.5)
             RGB24(1.0,0.0,1.0)  RGB24(1.0,1.0,0.0)  RGB24(1.0,1.0,0.0)
             RGB24(1.0,1.0,0.0)  RGB24(1.0,1.0,0.0)  RGB24(0.0,1.0,1.0)]

    truescheme = Greyscale()
    falsescheme = Greyscale(min=nothing, max=0.2)
    truezerocolor =  (1.0, 0.0, 1.0)
    falsezerocolor = (1.0, 1.0, 0.0)
    maskcolor =      (0.0, 1.0, 1.0)

    processor = ColorRegionFit(objective, truescheme, falsescheme,
                               truezerocolor, falsezerocolor, maskcolor)
    output = DynamicGrids.NoDisplayImageOutput(init; tspan=1:5)

    # This output needs an update anyway
    @test image == grid2image(processor, output, SimData(output.extent, Ruleset()), (_default_=init,), 1, 1)
end
<|MERGE_RESOLUTION|>--- conflicted
+++ resolved
@@ -1,10 +1,5 @@
-<<<<<<< HEAD
-using DynamicGrids, Dispersal, Test, Colors, FieldDefaults
-import DynamicGrids: grid2image, SimData
-=======
 using DynamicGrids, Dispersal, Test, Colors
 import DynamicGrids: grid2image
->>>>>>> b2312bfd
 
 init =  [1.0  1.0  0.5
          0.0  0.0  0.0
@@ -45,5 +40,5 @@
     output = DynamicGrids.NoDisplayImageOutput(init; tspan=1:5)
 
     # This output needs an update anyway
-    @test image == grid2image(processor, output, SimData(output.extent, Ruleset()), (_default_=init,), 1, 1)
+    @test image == grid2image(processor, output, Ruleset(), (_default_=init,), 1)
 end
