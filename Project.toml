--- conflicted
+++ resolved
@@ -24,19 +24,12 @@
 Statistics = "10745b16-79ce-11e8-11f9-7d13ad32a3b2"
 
 [compat]
-<<<<<<< HEAD
 julia = "1"
-DimensionalData = "0.5"
-Distributions = "0.22"
-DocStringExtensions = "0.8"
-DynamicGrids = "0.5"
-=======
-DimensionalData = "0.5"
 ConstructionBase = "1.0"
 Distributions = "0.22"
 DocStringExtensions = "0.8"
-DynamicGrids = "0.4"
->>>>>>> bab0f516
+DimensionalData = "0.5"
+DynamicGrids = "0.5"
 FieldDefaults = "0.1"
 FieldDocTables = "0.1"
 FieldMetadata = "0.1"
