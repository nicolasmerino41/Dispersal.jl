name = "Dispersal"
uuid = "8797f018-3445-11e9-3969-c13eb94a0661"
authors = ["Rafael Schouten <rafaelschouten@gmail.com>"]
version = "0.1.0"

[deps]
ConstructionBase = "187b0558-2788-49d3-abe0-74a17ed4e7c9"
Dates = "ade2ca70-3891-5945-98fb-dc099432e06a"
DimensionalData = "0703355e-b756-11e9-17c0-8b28908087d0"
Distributed = "8ba89e20-285c-5b6f-9357-94700520ee1b"
Distributions = "31c24e10-a181-5473-b8eb-7969acd0382f"
DocStringExtensions = "ffbed154-4ef7-542d-bbb7-c09d3a79fcae"
DynamicGrids = "a5dba43e-3abc-5203-bfc5-584ca68d3f5b"
FieldDefaults = "49426c49-986f-5969-8844-d5cc96441cfc"
FieldDocTables = "a5d692f0-33f0-11e9-293e-eb83c8d6177d"
FieldMetadata = "bf96fef3-21d2-5d20-8afa-0e7d4c32a885"
Flatten = "4c728ea3-d9ee-5c9a-9642-b6f7d7dc04fa"
LinearAlgebra = "37e2e46d-f89d-539d-b4ee-838fcccc9c8e"
LossFunctions = "30fc2ffe-d236-52d8-8643-a9d8f7c094a7"
Mixers = "2a8e4939-dab8-5edc-8f64-72a8776f13de"
PoissonRandom = "e409e4f3-bfea-5376-8464-e040bb5c01ab"
Reexport = "189a3867-3050-52da-a836-e630ba90ab69"
Setfield = "efcf1570-3423-57d1-acb7-fd33fddbac46"
Statistics = "10745b16-79ce-11e8-11f9-7d13ad32a3b2"

[compat]
<<<<<<< HEAD
ConstructionBase = "1.0"
DimensionalData = "0.3"
=======
julia = "1"
DimensionalData = "0.5"
>>>>>>> 89df5921
Distributions = "0.22"
DocStringExtensions = "0.8"
DynamicGrids = "0.4"
FieldDefaults = "0.1"
FieldDocTables = "0.1"
FieldMetadata = "0.1"
Flatten = "0.3"
LossFunctions = "0.5"
Mixers = "0.1"
PoissonRandom = "0.4"
Reexport = "0.2"
Setfield = "0.5"
julia = "1"

[extras]
Colors = "5ae59095-9a9b-59fe-a467-6f913c188581"
SafeTestsets = "1bc83da4-3b8d-516f-aca4-4fe02f6d838f"
Test = "8dfed614-e22c-5e08-85e1-65c5234f0b40"
Unitful = "1986cc42-f94f-5a68-af5c-568840ba703d"

[targets]
test = ["Colors", "Unitful", "SafeTestsets", "Test"]<|MERGE_RESOLUTION|>--- conflicted
+++ resolved
@@ -24,13 +24,8 @@
 Statistics = "10745b16-79ce-11e8-11f9-7d13ad32a3b2"
 
 [compat]
-<<<<<<< HEAD
 ConstructionBase = "1.0"
-DimensionalData = "0.3"
-=======
-julia = "1"
 DimensionalData = "0.5"
->>>>>>> 89df5921
 Distributions = "0.22"
 DocStringExtensions = "0.8"
 DynamicGrids = "0.4"
