# Dispersal.jl

```@meta
CurrentModule = Dispersal
```

```@docs
Dispersal
```

## Examples

This is the general pattern of running rules in Dispersal.jl.

We define initial conditions. Then we run a dispersal
simulation that combines local and jump dispersal, for three timesteps.

```@example
using Dispersal

# Define a simple init array the same size as your suitability layer, and seed it.

init = [0  0  0  0  0  0  0;
        0  0  0  0  0  0  0;
        0  0  0  0  0  0  0;
        0  0  0  0  0  0  0;
        0  0  1  0  0  0  0;
        0  0  0  0  0  0  0;
        0  0  0  0  0  0  0]

# Define an array that represents habitat suitability
suitability = [0.5 0.0 0.3 0.0 0.0 0.3 0.0;
               0.0 0.2 0.8 0.0 0.9 0.6 0.0;
               0.0 0.5 1.0 1.0 1.0 0.0 0.0;
               0.0 0.0 1.0 1.0 0.7 0.0 0.0;
               0.0 0.0 0.6 1.0 0.0 0.0 0.0;
               0.0 0.1 0.6 0.0 0.0 0.0 0.0;
               0.0 0.0 0.0 0.0 0.0 0.0 0.7]


# Define the neighborhood, using the dispersal kernel and a radius
<<<<<<< HEAD
hood = DispersalKernel{2}(; formulation=ExponentialKernel(1.0), 
                            distancemethod=CentroidToCentroid())

# Define disersal rules
localdisp = InwardsBinaryDispersal(neighborhood=hood)
jumpdisp = JumpDispersal()
growth = MaskGrowthMap(; layer=suitability)
=======
λ = 1.0
radius = 1
hood = DispersalKernel{radius}(;kernel=zeros(radius, radius), formulation=ExponentialKernel(λ))

# Define disersal rules
localdisp = InwardsBinaryDispersal(neighborhood=hood)
>>>>>>> d01907fc

# Set the output type
output = ArrayOutput(init, 3)

# Run the simulation
<<<<<<< HEAD
sim!(output, Ruleset(localdisp, jumpdisp, growth); init=init, tspan=(1, 3))

display(output[1])
display(output[2])
display(output[3])
=======
sim!(output, Ruleset(localdisp); init=init, tspan=(1, 3))

output[3]
>>>>>>> d01907fc
```

## Neighborhood Rules

Rules that consider the neighborhood of cells surrounding the current cell.
These disperse inwards to the current cell from the surrounding cell.

```@docs
InwardsDispersal
InwardsBinaryDispersal
InwardsPopulationDispersal
PoissonInwardsPopulationDispersal
```

### Distance methods

Dispersal kernels can be calculated in a number of ways, giving different 
properties and dispersal rates due to interactions between the cell size
and the dispersal distance.

```@docs
DistanceMethod
CentroidToArea
CentroidToCentroid
AreaToCentroid
AreaToArea
```

## Partial Neighborhood Rules

Partial neighborhood rules that disperse outwards to the neighborhood 
when local populations exist.

```@docs
OutwardsDispersal
OutwardsBinaryDispersal
OutwardsPopulationDispersal
```

## Dispersal kernels 

Kernels extend `DynamicGrids.Neighborhood`, and use `neighbors()` methods.

```@docs
DispersalKernel
```

## Cell rules

Rules that simply transform the state of a single cell, ignoring the rest of the grid.


### Growth rules

```@docs
ExactExponentialGrowth
ExactLogisticGrowth
ExactExponentialGrowthMap
ExactLogisticGrowthMap
MaskGrowthMap
```


### Allee effects

```@docs
AlleeExtinction
```

## Partial Rules

These rules only partially update the grid. They often operate only on cells that
are currently occupied.

### Jump dispersal

```@docs
JumpDispersal
```

### Human driven dispersal

```@docs
HumanDispersal
```


## Optimisation

Dispersal.jl provides optimisation tools for automatically optimising 
the parameters of arbitrary rulesets given target data. [`Objective`](@ref) 
can be extended to add specific objection functions to transform simulation outputs.

```@docs
Parametriser
Objective
SimpleObjective
RegionObjective
simpredictions
targets
```<|MERGE_RESOLUTION|>--- conflicted
+++ resolved
@@ -39,7 +39,6 @@
 
 
 # Define the neighborhood, using the dispersal kernel and a radius
-<<<<<<< HEAD
 hood = DispersalKernel{2}(; formulation=ExponentialKernel(1.0), 
                             distancemethod=CentroidToCentroid())
 
@@ -47,31 +46,17 @@
 localdisp = InwardsBinaryDispersal(neighborhood=hood)
 jumpdisp = JumpDispersal()
 growth = MaskGrowthMap(; layer=suitability)
-=======
-λ = 1.0
-radius = 1
-hood = DispersalKernel{radius}(;kernel=zeros(radius, radius), formulation=ExponentialKernel(λ))
-
-# Define disersal rules
-localdisp = InwardsBinaryDispersal(neighborhood=hood)
->>>>>>> d01907fc
 
 # Set the output type
 output = ArrayOutput(init, 3)
 
 # Run the simulation
-<<<<<<< HEAD
 sim!(output, Ruleset(localdisp, jumpdisp, growth); init=init, tspan=(1, 3))
 
 display(output[1])
 display(output[2])
 display(output[3])
-=======
-sim!(output, Ruleset(localdisp); init=init, tspan=(1, 3))
 
-output[3]
->>>>>>> d01907fc
-```
 
 ## Neighborhood Rules
 
